--- conflicted
+++ resolved
@@ -33,10 +33,6 @@
   - sudo ~/rust/install.sh
 
 script:
-<<<<<<< HEAD
-  - export OPENSSL_STATIC=1
-  - cargo build --release --verbose
-=======
   - if [ "$TRAVIS_OS_NAME" == "linux" ]; then
       docker run
         --entrypoint bash
@@ -53,7 +49,6 @@
     else
       cargo build --release --verbose;
     fi
->>>>>>> 2ca87127
   - if [ "$TRAVIS_OS_NAME" == "osx" ]; then
       find "target/release/" -maxdepth 1 -type f -exec sh -c 'shasum -a 256 -b "{}" | cut -d\  -f1 > "{}.sha256"' \;;
     else
