#[macro_use]
extern crate rust_install;

#[macro_use]
extern crate clap;
extern crate rand;
extern crate regex;
extern crate hyper;
#[macro_use]
extern crate multirust;
extern crate term;
extern crate openssl;
extern crate itertools;
extern crate time;

#[cfg(windows)]
extern crate winapi;
#[cfg(windows)]
extern crate winreg;
#[cfg(windows)]
extern crate user32;
extern crate libc;

use clap::ArgMatches;
use std::env;
use std::path::{Path, PathBuf};
use std::io::{Write, BufRead};
use std::process::{Command, Stdio};
use std::process;
use std::ffi::OsStr;
use std::fmt;
use std::iter;
use std::thread;
use std::time::Duration;
use std::rc::Rc;
use multirust::*;
use rust_install::dist;
use openssl::crypto::hash::{Type, Hasher};
use itertools::Itertools;
use cli_dl_display::DownloadDisplayer;
use rust_install::notify::NotificationLevel;

mod cli;
<<<<<<< HEAD
mod cli_dl_display;
=======
mod download_tracker;
>>>>>>> 88106918

macro_rules! warn {
    ( $ ( $ arg : tt ) * ) => ( $crate::warn_fmt ( format_args ! ( $ ( $ arg ) * ) ) )
}
macro_rules! err {
    ( $ ( $ arg : tt ) * ) => ( $crate::err_fmt ( format_args ! ( $ ( $ arg ) * ) ) )
}
macro_rules! info {
    ( $ ( $ arg : tt ) * ) => ( $crate::info_fmt ( format_args ! ( $ ( $ arg ) * ) ) )
}

// Copied from rustc. atty crate did not work as expected
#[cfg(unix)]
fn stderr_isatty() -> bool {
    use libc;
    unsafe { libc::isatty(libc::STDERR_FILENO) != 0 }
}
// FIXME: Unfortunately this doesn't detect msys terminals so rustup
// is always colorless there (just like rustc and cargo).
#[cfg(windows)]
fn stderr_isatty() -> bool {
    type DWORD = u32;
    type BOOL = i32;
    type HANDLE = *mut u8;
    const STD_ERROR_HANDLE: DWORD = -12i32 as DWORD;
    extern "system" {
        fn GetStdHandle(which: DWORD) -> HANDLE;
        fn GetConsoleMode(hConsoleHandle: HANDLE,
                          lpMode: *mut DWORD) -> BOOL;
    }
    unsafe {
        let handle = GetStdHandle(STD_ERROR_HANDLE);
        let mut out = 0;
        GetConsoleMode(handle, &mut out) != 0
    }
}

fn warn_fmt(args: fmt::Arguments) {
    let mut t = term::stderr().unwrap();
    if stderr_isatty() { let _ = t.fg(term::color::BRIGHT_YELLOW); }
    let _ = write!(t, "warning: ");
    if stderr_isatty() { let _ = t.reset(); }
    let _ = t.write_fmt(args);
    let _ = write!(t, "\n");
}

fn err_fmt(args: fmt::Arguments) {
    let mut t = term::stderr().unwrap();
    if stderr_isatty() { let _ = t.fg(term::color::BRIGHT_RED); }
    let _ = write!(t, "error: ");
    if stderr_isatty() { let _ = t.reset(); }
    let _ = t.write_fmt(args);
    let _ = write!(t, "\n");
}

fn info_fmt(args: fmt::Arguments) {
    let mut t = term::stderr().unwrap();
    if stderr_isatty() { let _ = t.fg(term::color::BRIGHT_GREEN); }
    let _ = write!(t, "info: ");
    if stderr_isatty() { let _ = t.reset(); }
    let _ = t.write_fmt(args);
    let _ = write!(t, "\n");
}

fn set_globals(m: Option<&ArgMatches>) -> Result<Cfg> {
<<<<<<< HEAD

    let dl_display = Rc::new(DownloadDisplayer::new());
=======
    use download_tracker::DownloadTracker;
    use std::cell::RefCell;

    let download_tracker = RefCell::new(DownloadTracker::new());
>>>>>>> 88106918

    // Base config
    let verbose = m.map_or(false, |m| m.is_present("verbose"));
    Cfg::from_env(shared_ntfy!(move |n: Notification| {
<<<<<<< HEAD
        if dl_display.handle_notification(&n) {
            return;
        }

        match n.level() {
            NotificationLevel::Verbose => {
                if verbose {
                    println!("{}", n);
                }
            }
            NotificationLevel::Normal => {
                println!("{}", n);
=======
        use multirust::notify::NotificationLevel::*;
        use rust_install::Notification as In;
        use rust_install::utils::Notification as Un;

        match n {
            Notification::Install(In::Utils(Un::DownloadContentLengthReceived(len))) => {
                download_tracker.borrow_mut().content_length_received(len);
            }
            Notification::Install(In::Utils(Un::DownloadDataReceived(len))) => {
                download_tracker.borrow_mut().data_received(len);
            }
            Notification::Install(In::Utils(Un::DownloadFinished)) => {
                download_tracker.borrow_mut().download_finished();
>>>>>>> 88106918
            }
            NotificationLevel::Info => {
                info!("{}", n);
            }
            NotificationLevel::Warn => {
                warn!("{}", n);
            }
            NotificationLevel::Error => {
                err!("{}", n);
            }
        }
    }))

}

fn main() {
    if let Err(e) = run_multirust() {
        err!("{}", e);
        std::process::exit(1);
    }
}

fn run_inner<S: AsRef<OsStr>>(_: &Cfg, command: Result<Command>, args: &[S]) -> Result<()> {
    if let Ok(mut command) = command {
        for arg in &args[1..] {
            if arg.as_ref() == OsStr::new("--multirust") {
                println!("Proxied via multirust");
                std::process::exit(0);
            } else {
                command.arg(arg);
            }
        }
        match command.status() {
            Ok(result) => {
                // Ensure correct exit code is returned
                std::process::exit(result.code().unwrap_or(1));
            }
            Err(e) => {
                Err(utils::Error::RunningCommand {
                        name: args[0].as_ref().to_owned(),
                        error: utils::raw::CommandError::Io(e),
                    }
                    .into())
            }
        }

    } else {
        for arg in &args[1..] {
            if arg.as_ref() == OsStr::new("--multirust") {
                println!("Proxied via multirust");
                std::process::exit(0);
            }
        }
        command.map(|_| ())
    }
}

fn run(cfg: &Cfg, m: &ArgMatches) -> Result<()> {
    let toolchain = try!(get_toolchain(cfg, m, false));
    let args = m.values_of("command").unwrap();

    run_inner(cfg, toolchain.create_command(args[0]), &args)
}

fn proxy(cfg: &Cfg, m: &ArgMatches) -> Result<()> {
    let args = m.values_of("command").unwrap();

    run_inner(cfg,
              cfg.create_command_for_dir(&try!(utils::current_dir()), args[0]),
              &args)
}

fn direct_proxy(cfg: &Cfg, arg0: &str) -> Result<()> {
    let args: Vec<_> = env::args_os().collect();

    run_inner(cfg,
              cfg.create_command_for_dir(&try!(utils::current_dir()), arg0),
              &args)
}

fn shell_cmd(cmdline: &OsStr) -> Command {
    #[cfg(windows)]
    fn inner(cmdline: &OsStr) -> Command {
        let mut cmd = Command::new("cmd");
        cmd.arg("/C").arg(cmdline);
        cmd
    }
    #[cfg(not(windows))]
    fn inner(cmdline: &OsStr) -> Command {
        let mut cmd = Command::new("/bin/sh");
        cmd.arg("-c").arg(cmdline);
        cmd
    }

    inner(cmdline)
}

fn test_proxies() -> bool {
    let result = utils::cmd_status("rustc",
                                   shell_cmd("rustc --multirust".as_ref())
                                       .stdin(Stdio::null())
                                       .stdout(Stdio::null())
                                       .stderr(Stdio::null()));
    result.is_ok()
}

fn test_installed(cfg: &Cfg) -> bool {
    utils::is_file(cfg.multirust_dir.join(bin_path("multirust")))
}

fn maybe_direct_proxy() -> Result<bool> {
    let arg0: PathBuf = env::args_os().next().unwrap().into();

    if let Some(name) = arg0.file_stem().and_then(OsStr::to_str) {
        if !name.starts_with("multirust") {
            let cfg = try!(set_globals(None));
            try!(direct_proxy(&cfg, name));
            return Ok(true);
        }
    }
    Ok(false)
}

fn run_multirust() -> Result<()> {
    // Check for infinite recursion
    if env::var("RUST_RECURSION_COUNT").ok().and_then(|s| s.parse().ok()).unwrap_or(0) > 5 {
        return Err(Error::InfiniteRecursion);
    }

    let need_metadata = try!(command_requires_metadata());
    if need_metadata {
        let cfg = try!(Cfg::from_env(shared_ntfy!(move |_: Notification| { })));
        try!(cfg.check_metadata_version());
    }

    // If the executable name is not multirust*, then go straight
    // to proxying
    if try!(maybe_direct_proxy()) {
        return Ok(());
    }

    let app_matches = cli::get().get_matches();
    let cfg = try!(set_globals(Some(&app_matches)));

    // Make sure everything is set-up correctly
    if need_metadata {
        match app_matches.subcommand_name() {
            Some("self") | Some("proxy") => {}
            _ => {
                if !test_proxies() {
                    if !test_installed(&cfg) {
                        warn!("multirust is not installed for the current user: `rustc` invocations \
                               will not be proxied.\n\nFor more information, run  `multirust install \
                               --help`\n");
                    } else {
                        warn!("multirust is installed but is not set up correctly: `rustc` \
                               invocations will not be proxied.\n\nEnsure '{}' is on your PATH, and \
                               has priority.\n",
                              cfg.multirust_dir.join("bin").display());
                    }
                }
            }
        }
    }

    match app_matches.subcommand() {
        ("update", Some(m)) => update(&cfg, m),
        ("default", Some(m)) => default_(&cfg, m),
        ("override", Some(m)) => override_(&cfg, m),
        ("show-default", Some(_)) => show_default(&cfg),
        ("show-override", Some(_)) => show_override(&cfg),
        ("list-overrides", Some(_)) => list_overrides(&cfg),
        ("list-toolchains", Some(_)) => list_toolchains(&cfg),
        ("remove-override", Some(m)) => remove_override(&cfg, m),
        ("remove-toolchain", Some(m)) => remove_toolchain_args(&cfg, m),
        ("run", Some(m)) => run(&cfg, m),
        ("proxy", Some(m)) => proxy(&cfg, m),
        ("upgrade-data", Some(_)) => cfg.upgrade_data().map(|_| ()),
        ("delete-data", Some(m)) => delete_data(&cfg, m),
        ("self", Some(c)) => {
            match c.subcommand() {
                ("install", Some(m)) => self_install(&cfg, m),
                ("uninstall", Some(m)) => self_uninstall(&cfg, m),
                ("update", Some(m)) => self_update(&cfg, m),
                _ => Ok(()),
            }
        }
        ("which", Some(m)) => which(&cfg, m),
        ("ctl", Some(m)) => ctl(&cfg, m),
        ("doc", Some(m)) => doc(&cfg, m),
        _ => {
            let result = maybe_install(&cfg);
            println!("");

            // Suspend in case we were run from the UI
            try!(utils::cmd_status("shell",
                                   &mut shell_cmd((if cfg!(windows) {
                                                      "pause"
                                                  } else {
                                                      "echo -n \"Press any key to continue...\" && \
                                                       CFG=`stty -g` && stty -echo -icanon && dd \
                                                       count=1 1>/dev/null 2>&1 && stty $CFG && \
                                                       echo"
                                                  })
                                                  .as_ref())));

            result
        }
    }
}

fn command_requires_metadata() -> Result<bool> {
    let args = env::args().collect::<Vec<_>>();
    let arg1 = args.get(1).map(|s| &**s);
    let arg2 = args.get(2).map(|s| &**s);

    match (arg1, arg2) {
        (Some("upgrade-data"), _) |
        (Some("delete-data"), _) |
        (Some("self"), Some("install")) => {
            Ok(false)
        }
        (_, _) => {
            Ok(true)
        }
    }
}

fn maybe_install(cfg: &Cfg) -> Result<()> {
    let exe_path = try!(utils::current_exe());
    if !test_installed(&cfg) {
        if !ask("Install multirust now?").unwrap_or(false) {
            return Ok(());
        }
        let add_to_path = ask("Add multirust to PATH?").unwrap_or(false);
        return handle_install(cfg, false, add_to_path);
    } else if exe_path.parent() != Some(&cfg.multirust_dir.join("bin")) {
        println!("Existing multirust installation detected.");
        if !ask("Replace or update it now?").unwrap_or(false) {
            return Ok(());
        }
        return handle_install(cfg, false, false);
    } else {
        println!("This is the currently installed multirust binary.");
    }
    Ok(())
}

fn self_install(cfg: &Cfg, m: &ArgMatches) -> Result<()> {
    handle_install(cfg, m.is_present("move"), m.is_present("add-to-path"))
}

fn handle_install(cfg: &Cfg, should_move: bool, add_to_path: bool) -> Result<()> {
    #[allow(dead_code)]
    fn create_bat_proxy(mut path: PathBuf, name: &'static str) -> utils::Result<()> {
        path.push(name.to_owned() + ".bat");
        utils::write_file(name,
                          &path,
                          &format!("@\"%~dp0\\multirust\" proxy {} %*", name))
    }
    #[allow(dead_code)]
    fn create_sh_proxy(mut path: PathBuf, name: &'static str) -> utils::Result<()> {
        path.push(name.to_owned());
        try!(utils::write_file(name,
                               &path,
                               &format!("#!/bin/sh\n\"`dirname $0`/multirust\" proxy {} \"$@\"",
                                        name)));
        utils::make_executable(&path)
    }
    fn create_symlink_proxy(mut path: PathBuf, name: &'static str) -> utils::Result<()> {
        let mut dest_path = path.clone();
        dest_path.push("multirust".to_owned() + env::consts::EXE_SUFFIX);
        path.push(name.to_owned() + env::consts::EXE_SUFFIX);
        utils::symlink_file(&dest_path, &path)
    }
    fn create_hardlink_proxy(mut path: PathBuf, name: &'static str) -> utils::Result<()> {
        let mut dest_path = path.clone();
        dest_path.push("multirust".to_owned() + env::consts::EXE_SUFFIX);
        path.push(name.to_owned() + env::consts::EXE_SUFFIX);
        utils::hardlink_file(&dest_path, &path)
    }

    let bin_path = cfg.multirust_dir.join("bin");

    try!(utils::ensure_dir_exists("bin", &bin_path, ntfy!(&cfg.notify_handler)));

    let dest_path = bin_path.join("multirust".to_owned() + env::consts::EXE_SUFFIX);
    let src_path = try!(utils::current_exe());

    if should_move {
        if cfg!(windows) {
            // Wait for old version to exit
            thread::sleep(Duration::from_millis(1000));
        }
        try!(utils::rename_file("multirust", &src_path, &dest_path));
    } else {
        try!(utils::copy_file(&src_path, &dest_path));
    }

    let tools = ["rustc", "rustdoc", "cargo", "rust-lldb", "rust-gdb"];
    for tool in &tools {
        // There are five ways to create the proxies:
        // 1) Shell/batch scripts
        //    On windows, `CreateProcess` (on which Command is based) will not look for batch scripts
        // 2) Symlinks
        //    On windows, symlinks require admin privileges to create
        // 3) Copies of the multirust binary
        //    The multirust binary is not exactly small
        // 4) Stub executables
        //    Complicates build process and even trivial rust executables are quite large
        // 5) Hard links
        //    Downsides are yet to be determined
        // As a result, use hardlinks on windows, and symlinks elsewhere.

        // try!(create_bat_proxy(bin_path.clone(), tool));
        // try!(create_sh_proxy(bin_path.clone(), tool));

        if cfg!(windows) {
            try!(create_hardlink_proxy(bin_path.clone(), tool));
        } else {
            try!(create_symlink_proxy(bin_path.clone(), tool));
        }
    }

    #[cfg(windows)]
    fn do_add_to_path(path: PathBuf) -> Result<()> {

        use winreg::RegKey;
        use winapi::*;
        use user32::*;
        use std::ptr;

        let root = RegKey::predef(HKEY_CURRENT_USER);
        let environment = try!(root.open_subkey_with_flags("Environment", KEY_READ | KEY_WRITE)
                                   .map_err(|_| Error::PermissionDenied));

        let mut new_path: String = path.into_os_string()
                                       .into_string()
                                       .ok()
                                       .expect("cannot install to invalid unicode path");
        let old_path: String = environment.get_value("PATH").unwrap_or(String::new());
        new_path.push_str(";");
        new_path.push_str(&old_path);
        try!(environment.set_value("PATH", &new_path)
                        .map_err(|_| Error::PermissionDenied));

        // const HWND_BROADCAST: HWND = 0xffff as HWND;
        // const SMTO_ABORTIFHUNG: UINT = 0x0002;

        // Tell other processes to update their environment
        unsafe {
            SendMessageTimeoutA(HWND_BROADCAST,
                                WM_SETTINGCHANGE,
                                0 as WPARAM,
                                "Environment\0".as_ptr() as LPARAM,
                                SMTO_ABORTIFHUNG,
                                5000,
                                ptr::null_mut());
        }

        println!("PATH has been updated. You may need to restart your shell for changes to take \
                  effect.");

        Ok(())
    }
    #[cfg(not(windows))]
    fn do_add_to_path(path: PathBuf) -> Result<()> {
        let home_dir = try!(utils::home_dir().ok_or(utils::Error::LocatingHome));
        let tmp = path.into_os_string()
                      .into_string()
                      .expect("cannot install to invalid unicode path");
        try!(utils::append_file(".profile",
                                &home_dir.join(".profile"),
                                &format!("\n# Multirust override:\nexport PATH=\"{}:$PATH\"",
                                         &tmp)));

        println!("'~/.profile' has been updated. You will need to start a new login shell for \
                  changes to take effect.");

        Ok(())
    }

    if add_to_path {
        try!(do_add_to_path(bin_path));
    }

    info!("Installed");

    Ok(())
}

fn self_uninstall(cfg: &Cfg, m: &ArgMatches) -> Result<()> {
    if !m.is_present("no-prompt") &&
       !ask("This will delete all toolchains, overrides, aliases, and other multirust data \
            associated with this user. Continue?")
            .unwrap_or(false) {
        println!("aborting");
        return Ok(());
    }

    #[cfg(windows)]
    fn inner(cfg: &Cfg) -> Result<()> {
        let mut cmd = Command::new("cmd");
        let _ = cmd.arg("/C")
                   .arg("start")
                   .arg("cmd")
                   .arg("/C")
                   .arg(&format!("echo Uninstalling... & ping -n 4 127.0.0.1>nul & rd /S /Q {} \
                                  & echo Uninstalled",
                                 cfg.multirust_dir.display()))
                   .spawn();
        Ok(())
    }
    #[cfg(not(windows))]
    fn inner(cfg: &Cfg) -> Result<()> {
        println!("Uninstalling...");
        Ok(try!(utils::remove_dir("multirust", &cfg.multirust_dir, ntfy!(&cfg.notify_handler))))
    }

    warn!("This will not attempt to remove the '.multirust/bin' directory from your PATH");
    try!(inner(cfg));

    process::exit(0);
}

fn self_update(cfg: &Cfg, _m: &ArgMatches) -> Result<()> {
    // Get host triple
    let triple = if let (arch, Some(os), maybe_env) = dist::get_host_triple() {
        if let Some(env) = maybe_env {
            format!("{}-{}-{}", arch, os, env)
        } else {
            format!("{}-{}", arch, os)
        }
    } else {
        return Err(Error::UnknownHostTriple);
    };

    // Get download URL
    let url = format!("https://github.\
                       com/Diggsey/multirust-rs-binaries/raw/master/{}/multirust-rs{}",
                      triple,
                      env::consts::EXE_SUFFIX);

    // Calculate own hash
    let mut hasher = Hasher::new(Type::SHA256);
    try!(utils::tee_file("self", &try!(utils::current_exe()), &mut hasher));
    let current_hash = hasher.finish()
                             .iter()
                             .map(|b| format!("{:02x}", b))
                             .join("");

    // Download latest hash
    let mut latest_hash = {
        let hash_url = try!(utils::parse_url(&(url.clone() + ".sha256")));
        let hash_file = try!(cfg.temp_cfg.new_file());
        try!(utils::download_file(hash_url, &hash_file, None, ntfy!(&cfg.notify_handler)));
        try!(utils::read_file("hash", &hash_file))
    };
    latest_hash.truncate(64);

    // If up-to-date
    if latest_hash == current_hash {
        info!("Already up to date!");
        return Ok(());
    }

    // Get download path
    let download_file = try!(cfg.temp_cfg.new_file_with_ext("multirust-", env::consts::EXE_SUFFIX));
    let download_url = try!(utils::parse_url(&url));

    // Download new version
    let mut hasher = Hasher::new(Type::SHA256);
    try!(utils::download_file(download_url,
                              &download_file,
                              Some(&mut hasher),
                              ntfy!(&cfg.notify_handler)));
    let download_hash = hasher.finish()
                              .iter()
                              .map(|b| format!("{:02x}", b))
                              .join("");

    // Check that hash is correct
    if latest_hash != download_hash {
        return Err(Error::Install(rust_install::Error::ChecksumFailed {
            url: url,
            expected: latest_hash,
            calculated: download_hash,
        }));
    }

    // Mark as executable
    try!(utils::make_executable(&download_file));

    #[cfg(windows)]
    fn inner(path: &Path) -> Result<()> {
        let mut cmd = Command::new("cmd");
        let _ = cmd.arg("/C")
                   .arg("start")
                   .arg(path)
                   .arg("self")
                   .arg("install")
                   .arg("-m")
                   .spawn();
        Ok(())
    }
    #[cfg(not(windows))]
    fn inner(path: &Path) -> Result<()> {
        Ok(try!(utils::cmd_status("update",
                                  Command::new(path).arg("self").arg("install").arg("-m"))))
    }

    println!("Installing...");
    try!(inner(&download_file));
    process::exit(0);
}

fn get_toolchain<'a>(cfg: &'a Cfg, m: &ArgMatches, create_parent: bool) -> Result<Toolchain<'a>> {
    cfg.get_toolchain(m.value_of("toolchain").unwrap(), create_parent)
}

fn remove_toolchain_args(cfg: &Cfg, m: &ArgMatches) -> Result<()> {
    try!(get_toolchain(cfg, m, false)).remove()
}

fn default_(cfg: &Cfg, m: &ArgMatches) -> Result<()> {
    let toolchain = try!(get_toolchain(cfg, m, true));
    if !try!(common_install_args(&toolchain, m)) {
        try!(toolchain.install_from_dist_if_not_installed());
    }

    toolchain.make_default()
}

fn override_(cfg: &Cfg, m: &ArgMatches) -> Result<()> {
    let toolchain = try!(get_toolchain(cfg, m, true));
    if !try!(common_install_args(&toolchain, m)) {
        try!(toolchain.install_from_dist_if_not_installed());
    }

    toolchain.make_override(&try!(utils::current_dir()))
}

fn common_install_args(toolchain: &Toolchain, m: &ArgMatches) -> Result<bool> {

    if let Some(installers) = m.values_of("installer") {
        let is: Vec<_> = installers.iter().map(|i| i.as_ref()).collect();
        try!(toolchain.install_from_installers(&*is));
    } else if let Some(path) = m.value_of("copy-local") {
        try!(toolchain.install_from_dir(Path::new(path), false));
    } else if let Some(path) = m.value_of("link-local") {
        try!(toolchain.install_from_dir(Path::new(path), true));
    } else {
        return Ok(false);
    }
    Ok(true)
}

fn doc_url(m: &ArgMatches) -> &'static str {
    if m.is_present("all") {
        "index.html"
    } else {
        "std/index.html"
    }
}

fn doc(cfg: &Cfg, m: &ArgMatches) -> Result<()> {
    cfg.open_docs_for_dir(&try!(utils::current_dir()), doc_url(m))
}

fn ctl_home(cfg: &Cfg) -> Result<()> {
    println!("{}", cfg.multirust_dir.display());
    Ok(())
}

fn ctl_overide_toolchain(cfg: &Cfg) -> Result<()> {
    let (toolchain, _) = try!(cfg.toolchain_for_dir(&try!(utils::current_dir())));

    println!("{}", toolchain.name());
    Ok(())
}

fn ctl_default_toolchain(cfg: &Cfg) -> Result<()> {
    let toolchain = try!(try!(cfg.find_default()).ok_or(Error::NoDefaultToolchain));

    println!("{}", toolchain.name());
    Ok(())
}

fn ctl_toolchain_sysroot(cfg: &Cfg, m: &ArgMatches) -> Result<()> {
    let toolchain = try!(get_toolchain(cfg, m, false));

    let toolchain_dir = toolchain.prefix().path();
    println!("{}", toolchain_dir.display());
    Ok(())
}

fn ctl(cfg: &Cfg, m: &ArgMatches) -> Result<()> {
    match m.subcommand() {
        ("home", Some(_)) => ctl_home(cfg),
        ("override-toolchain", Some(_)) => ctl_overide_toolchain(cfg),
        ("default-toolchain", Some(_)) => ctl_default_toolchain(cfg),
        ("toolchain-sysroot", Some(m)) => ctl_toolchain_sysroot(cfg, m),
        _ => Ok(()),
    }
}

fn which(cfg: &Cfg, m: &ArgMatches) -> Result<()> {
    let binary = m.value_of("binary").unwrap();

    let binary_path = try!(cfg.which_binary(&try!(utils::current_dir()), binary))
                          .expect("binary not found");

    try!(utils::assert_is_file(&binary_path));

    println!("{}", binary_path.display());
    Ok(())
}

fn read_line() -> String {
    let stdin = std::io::stdin();
    let stdin = stdin.lock();
    let mut lines = stdin.lines();
    lines.next().unwrap().unwrap()
}

fn ask(question: &str) -> Option<bool> {
    print!("{} (y/n) ", question);
    let _ = std::io::stdout().flush();
    let input = read_line();

    match &*input {
        "y" | "Y" => Some(true),
        "n" | "N" => Some(false),
        _ => None,
    }
}

fn delete_data(cfg: &Cfg, m: &ArgMatches) -> Result<()> {
    if !m.is_present("no-prompt") &&
       !ask("This will delete all toolchains, overrides, aliases, and other multirust data \
             associated with this user. Continue?")
            .unwrap_or(false) {
        println!("aborting");
        return Ok(());
    }

    cfg.delete_data()
}

fn remove_override(cfg: &Cfg, m: &ArgMatches) -> Result<()> {
    if let Some(path) = m.value_of("override") {
        cfg.override_db.remove(path.as_ref(), &cfg.temp_cfg, cfg.notify_handler.as_ref())
    } else {
        cfg.override_db.remove(&try!(utils::current_dir()),
                               &cfg.temp_cfg,
                               cfg.notify_handler.as_ref())
    }
    .map(|_| ())
}

fn show_tool_versions(toolchain: &Toolchain) -> Result<()> {
    println!("");

    if toolchain.exists() {
        let rustc_path = toolchain.prefix().binary_file("rustc");
        let cargo_path = toolchain.prefix().binary_file("cargo");

        if utils::is_file(&rustc_path) {
            let mut cmd = Command::new(&rustc_path);
            cmd.arg("--version");
            toolchain.prefix().set_ldpath(&mut cmd);

            if utils::cmd_status("rustc", &mut cmd).is_err() {
                println!("(failed to run rustc)");
            }
        } else {
            println!("(no rustc command in toolchain?)");
        }
        if utils::is_file(&cargo_path) {
            let mut cmd = Command::new(&cargo_path);
            cmd.arg("--version");
            toolchain.prefix().set_ldpath(&mut cmd);

            if utils::cmd_status("cargo", &mut cmd).is_err() {
                println!("(failed to run cargo)");
            }
        } else {
            println!("(no cargo command in toolchain?)");
        }
    } else {
        println!("(toolchain not installed)");
    }
    println!("");
    Ok(())
}

fn show_default(cfg: &Cfg) -> Result<()> {
    if let Some(toolchain) = try!(cfg.find_default()) {
        println!("default toolchain: {}", toolchain.name());
        println!("default location: {}", toolchain.prefix().path().display());

        show_tool_versions(&toolchain)
    } else {
        println!("no default toolchain configured. run `multirust help default`");
        Ok(())
    }
}

fn show_override(cfg: &Cfg) -> Result<()> {
    if let Some((toolchain, reason)) = try!(cfg.find_override(&try!(utils::current_dir()))) {
        println!("override toolchain: {}", toolchain.name());
        println!("override location: {}", toolchain.prefix().path().display());
        // FIXME: On windows this displays the UNC portion of the
        // windows path, which is pretty ugly
        println!("override reason: {}", reason);

        show_tool_versions(&toolchain)
    } else {
        println!("no override");
        show_default(cfg)
    }
}

fn list_overrides(cfg: &Cfg) -> Result<()> {
    let mut overrides = try!(cfg.override_db.list());

    overrides.sort();

    if overrides.is_empty() {
        println!("no overrides");
    } else {
        for o in overrides {
            println!("{}", o);
        }
    }
    Ok(())
}

fn list_toolchains(cfg: &Cfg) -> Result<()> {
    let mut toolchains = try!(cfg.list_toolchains());

    toolchains.sort();

    if toolchains.is_empty() {
        println!("no installed toolchains");
    } else {
        for toolchain in toolchains {
            println!("{}", &toolchain);
        }
    }
    Ok(())
}

fn update_all_channels(cfg: &Cfg) -> Result<()> {
    let toolchains = try!(cfg.update_all_channels());

    let max_name_length = toolchains.iter().map(|&(ref n, _)| n.len()).max().unwrap_or(0);
    let padding_str: String = iter::repeat(' ').take(max_name_length).collect();

    println!("");
    let mut t = term::stdout().unwrap();
    for &(ref name, ref result) in &toolchains {
        let _ = t.fg(term::color::BRIGHT_WHITE);
        let _ = t.bg(term::color::BLACK);
        let _ = write!(t,
                       "{}{}",
                       &padding_str[0..(max_name_length - name.len())],
                       name);
        let _ = t.reset();
        let _ = write!(t, " update ");
        if result.is_ok() {
            let _ = t.fg(term::color::BRIGHT_GREEN);
            let _ = writeln!(t, "succeeded");
            let _ = t.reset();
        } else {
            let _ = t.fg(term::color::BRIGHT_RED);
            let _ = writeln!(t, "FAILED");
            let _ = t.reset();
        }
    }
    println!("");

    for (name, _) in toolchains {
        let _ = t.fg(term::color::BRIGHT_WHITE);
        let _ = t.bg(term::color::BLACK);
        let _ = write!(t, "{}", name);
        let _ = t.reset();
        let _ = writeln!(t, " revision:");
        try!(show_tool_versions(&try!(cfg.get_toolchain(&name, false))));
    }
    Ok(())
}

fn update(cfg: &Cfg, m: &ArgMatches) -> Result<()> {
    if let Some(name) = m.value_of("toolchain") {
        let toolchain = try!(cfg.get_toolchain(name, true));
        if !try!(common_install_args(&toolchain, m)) {
            try!(toolchain.install_from_dist())
        }
    } else {
        try!(update_all_channels(cfg))
    }
    Ok(())
}<|MERGE_RESOLUTION|>--- conflicted
+++ resolved
@@ -32,20 +32,14 @@
 use std::iter;
 use std::thread;
 use std::time::Duration;
-use std::rc::Rc;
 use multirust::*;
 use rust_install::dist;
 use openssl::crypto::hash::{Type, Hasher};
 use itertools::Itertools;
-use cli_dl_display::DownloadDisplayer;
 use rust_install::notify::NotificationLevel;
 
 mod cli;
-<<<<<<< HEAD
-mod cli_dl_display;
-=======
 mod download_tracker;
->>>>>>> 88106918
 
 macro_rules! warn {
     ( $ ( $ arg : tt ) * ) => ( $crate::warn_fmt ( format_args ! ( $ ( $ arg ) * ) ) )
@@ -111,21 +105,15 @@
 }
 
 fn set_globals(m: Option<&ArgMatches>) -> Result<Cfg> {
-<<<<<<< HEAD
-
-    let dl_display = Rc::new(DownloadDisplayer::new());
-=======
     use download_tracker::DownloadTracker;
     use std::cell::RefCell;
 
     let download_tracker = RefCell::new(DownloadTracker::new());
->>>>>>> 88106918
 
     // Base config
     let verbose = m.map_or(false, |m| m.is_present("verbose"));
     Cfg::from_env(shared_ntfy!(move |n: Notification| {
-<<<<<<< HEAD
-        if dl_display.handle_notification(&n) {
+        if download_tracker.borrow_mut().handle_notification(&n) {
             return;
         }
 
@@ -137,21 +125,6 @@
             }
             NotificationLevel::Normal => {
                 println!("{}", n);
-=======
-        use multirust::notify::NotificationLevel::*;
-        use rust_install::Notification as In;
-        use rust_install::utils::Notification as Un;
-
-        match n {
-            Notification::Install(In::Utils(Un::DownloadContentLengthReceived(len))) => {
-                download_tracker.borrow_mut().content_length_received(len);
-            }
-            Notification::Install(In::Utils(Un::DownloadDataReceived(len))) => {
-                download_tracker.borrow_mut().data_received(len);
-            }
-            Notification::Install(In::Utils(Un::DownloadFinished)) => {
-                download_tracker.borrow_mut().download_finished();
->>>>>>> 88106918
             }
             NotificationLevel::Info => {
                 info!("{}", n);
